--- conflicted
+++ resolved
@@ -1,6 +1,4 @@
 
-<<<<<<< HEAD
-## **Updated Project Setup and Running Instructions**
 # Kisanverse Project
 
 [![License: MIT](https://img.shields.io/badge/License-MIT-yellow.svg)](https://opensource.org/licenses/MIT)
@@ -47,69 +45,6 @@
 └── .gitignore            # Git ignore rules
 ```
 
-### **Prerequisites**
-- Python 3.8 or higher installed on your system.
-- `pip` (Python package manager) installed.
-- **Ollama** installed for running LLM models locally.
-- **Appwrite** installed and configured.
-
----
-
-### **Installation Steps**
-
-1. **Clone the Repository**:
-   ```bash
-   git clone git@github.com:vinayakyadav2709/00101010-Kisanverse.git
-   cd 00101010-Kisanverse
-   ```
-=======
-# Kisanverse Project
-
-[![License: MIT](https://img.shields.io/badge/License-MIT-yellow.svg)](https://opensource.org/licenses/MIT)
-
-Kisanverse aims to provide an AI-powered suite of tools for farmers, including a voice assistant for interaction, a marketplace backend, crop prediction capabilities, and administrative/mobile interfaces.
-
-
-**➡️ View the [AI System Technical Report (PredictionReport.md)](./PredictionReport.md)**
-
-## Features
-
-*   **AI Voice Assistant (`AICallAssistant`):** A Flask-based application providing a conversational interface via voice (integrates with Twilio, STT, LLM). Handles core voice interaction logic and uses backend functions for data operations.
-*   **Backend API (`backend`):** A FastAPI/Uvicorn application serving as the core API for marketplace listings, contracts, subsidies, user data, and potentially other data interactions. Intended to be consumed by the `admin` panel and `mobile-app`.
-*   **Admin Panel (`admin`):** A Next.js web application for managing platform data and users via the `backend` API.
-*   **Mobile Application (`mobile-app`):** An Expo (React Native) application for farmer/user interaction, communicating with the `backend` API.
-*   **Crop Prediction (`Crop_prediction`):** Contains models and scripts related to crop yield or suitability predictions (likely integrated into or called by the `backend` API).
-*   **Marketplace Functionality:** Features for listing crops, placing bids, managing contracts, and viewing subsidies are primarily handled by the `backend` API, with interfaces provided by the `admin`, `mobile-app`, and potentially queried via the `AICallAssistant`.
-
-## Directory Structure
-
-```
-.
-├── AICallAssistant/      # Flask Voice Assistant code + its backend_functions.py
-│   ├── all_data.json         # Static data (used by AICallAssistant)
-│   ├── recommendation_output.json # Static data (used by AICallAssistant)
-│   ├── ss.json               # Static data (used by AICallAssistant)
-│   ├── weather_list.json     # Static data (used by AICallAssistant)
-│   ├── Dockerfile            # Dockerfile for this service
-│   └── ... (other python files: app.py, config.py, etc.)
-├── admin/                # Next.js Admin Panel code
-│   ├── Dockerfile            # Dockerfile for this service
-│   └── ... (next.js files)
-├── backend/              # FastAPI/Uvicorn Backend API code
-│   ├── Dockerfile            # Dockerfile for this service
-│   └── ... (fastapi files, main.py)
-├── Crop_prediction/      # Crop prediction models/scripts (if separate)
-├── mobile-app/           # Expo Mobile Application code
-├── PredictionReport.md   # Markdown report related to predictions
-├── README.md             # This file
-├── LICENSE               # Project License (MIT)
-├── CONTRIBUTING.md       # Contribution Guidelines
-├── docker-compose.yml    # Docker Compose configuration
-├── .env.example          # Example environment variables
-└── .gitignore            # Git ignore rules
-```
-
->>>>>>> f1f86b54
 ## Prerequisites
 
 Before you begin, ensure you have the following installed:
@@ -133,57 +68,6 @@
     cd 00101010-Kisanverse
     ```
 
-<<<<<<< HEAD
-2. **Create a Virtual Environment (Optional but Recommended)**:
-   ```bash
-   python -m venv venv
-   source venv/bin/activate  # On Windows: venv\Scripts\activate
-   ```
-
-3. **Install the Required Dependencies**:
-   ```bash
-   pip install -r requirements.txt
-   ```
-
-4. **Install Ollama**:
-   - Follow the instructions to install Ollama from the [official website](https://ollama.com/).
-   - After installation, download the required model:
-     ```bash
-     ollama pull gemma3:4b-it-q8_0
-     ```
-
-5. **Install Appwrite**:
-   - Follow the [Appwrite installation guide](https://appwrite.io/docs/installation) to set up Appwrite locally or on a server.
-   - Create a project in Appwrite and note the **Project ID** and **API Key**.
-
-6. **Set Environment Variables**:
-   - Update the .env file in the root directory with the following variables:
-     ```properties
-     # Ollama Configuration
-     OLLAMA_BASE_URL=http://localhost:11434
-     OLLAMA_MODEL=gemma3:4b-it-q8_0
-
-     # Appwrite Configuration
-     APPWRITE_API_KEY=your_appwrite_api_key
-     APPWRITE_PROJECT_ID=your_appwrite_project_id
-     APPWRITE_ENDPOINT=http://localhost/v1  # Update this if Appwrite is hosted elsewhere
-     ```
-
----
-
-### **Running the Application**
-
-1. **Navigate to the app Directory**:
-   ```bash
-   cd app
-   ```
-
-2. **Start the Application Using `uvicorn`**:
-   ```bash
-   uvicorn main:app --host 0.0.0.0 --port 8000 --reload
-   ```
-=======
->>>>>>> f1f86b54
 2.  **Configure Environment Variables:**
     *   Copy the example environment file:
         ```bash
